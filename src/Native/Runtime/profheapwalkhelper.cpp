// Licensed to the .NET Foundation under one or more agreements.
// The .NET Foundation licenses this file to you under the MIT license.
// See the LICENSE file in the project root for more information.

// 
// On desktop CLR, GC ETW event firing borrows heavily from code in the profiling API,
// as the GC already called hooks in the profapi to notify it of roots & references. 
// This file shims up that profapi code the GC expects, though only for the purpose of
// firing ETW events (not for getting a full profapi up on redhawk).
// 

<<<<<<< HEAD
#if defined(FEATURE_EVENT_TRACE) || defined(GC_PROFILING)
=======
#include "common.h"
>>>>>>> 1d02165a

#if defined(GC_PROFILING) || defined(FEATURE_EVENT_TRACE)

#include "gcenv.h"
#include "gc.h"
#include "eventtrace.h"

//---------------------------------------------------------------------------------------
//
// Callback of type promote_func called by GC while scanning roots (in GCProfileWalkHeap,
// called after the collection).  Wrapper around EEToProfInterfaceImpl::RootReference2,
// which does the real work.
//
// Arguments:
//      ppObject - Object reference encountered
///     ppObjectRef - Address that references ppObject
//      pSC - ProfilingScanContext * containing the root kind and GCReferencesData used
//            by RootReference2 
//      dwFlags - Properties of the root as GC_CALL* constants (this function converts
//                to COR_PRF_GC_ROOT_FLAGS.
//

void ScanRootsHelper(Object** ppObject, Object** ppObjectRef, ScanContext * pSC, DWORD dwFlags)
{
    ProfilingScanContext *pPSC = (ProfilingScanContext *)pSC;

    DWORD dwEtwRootFlags = 0;
    if (dwFlags & GC_CALL_INTERIOR)
        dwEtwRootFlags |= kEtwGCRootFlagsInterior;
    if (dwFlags & GC_CALL_PINNED)
        dwEtwRootFlags |= kEtwGCRootFlagsPinning;

    void *rootID = ppObjectRef;

    if (pPSC->dwEtwRootKind == kEtwGCRootKindFinalizer)
        ppObject = ppObjectRef;

    // Notify ETW of the root

    if (ETW::GCLog::ShouldWalkHeapRootsForEtw())
    {
        ETW::GCLog::RootReference(
            rootID,         // root address
            *ppObject,      // object being rooted
            NULL,           // pSecondaryNodeForDependentHandle is NULL, cuz this isn't a dependent handle
            FALSE,          // is dependent handle
            pPSC,
            dwFlags,        // dwGCFlags
            dwEtwRootFlags);
    }
}

//---------------------------------------------------------------------------------------
//
// Callback of type walk_fn used by GCHeap::WalkObject.  Keeps a count of each
// object reference found.
//
// Arguments:
//      pBO - Object reference encountered in walk
//      context - running count of object references encountered
//
// Return Value:
//      Always returns TRUE to object walker so it walks the entire object
//

BOOL CountContainedObjectRef(Object * pBO, void * context)
{
    LIMITED_METHOD_CONTRACT;
    UNREFERENCED_PARAMETER(pBO);
    // Increase the count
    (*((size_t *)context))++;

    return TRUE;
}

//---------------------------------------------------------------------------------------
//
// Callback of type walk_fn used by GCHeap::WalkObject.  Stores each object reference
// encountered into an array.
//
// Arguments:
//      pBO - Object reference encountered in walk
//      context - Array of locations within the walked object that point to other
//                objects.  On entry, (*context) points to the next unfilled array
//                entry.  On exit, that location is filled, and (*context) is incremented
//                to point to the next entry.
//
// Return Value:
//      Always returns TRUE to object walker so it walks the entire object
//

BOOL SaveContainedObjectRef(Object * pBO, void * context)
{
    LIMITED_METHOD_CONTRACT;
    // Assign the value
    **((Object ***)context) = pBO;

    // Now increment the array pointer
    //
    // Note that HeapWalkHelper has already walked the references once to count them up,
    // and then allocated an array big enough to hold those references.  First time this
    // callback is called for a given object, (*context) points to the first entry in the
    // array.  So "blindly" incrementing (*context) here and using it next time around
    // for the next reference, over and over again, should be safe.
    (*((Object ***)context))++;

    return TRUE;
}

//---------------------------------------------------------------------------------------
//
// Callback of type walk_fn used by the GC when walking the heap, to help profapi
// track objects.  This guy orchestrates the use of the above callbacks which dig
// into object references contained each object encountered by this callback.
//
// Arguments:
//      pBO - Object reference encountered on the heap
//
// Return Value:
//      BOOL indicating whether the heap walk should continue.
//      TRUE=continue
//      FALSE=stop
//

BOOL HeapWalkHelper(Object * pBO, void * pvContext)
{
    OBJECTREF *   arrObjRef      = NULL;
    size_t        cNumRefs       = 0;
    bool          bOnStack       = false;
    //MethodTable * pMT            = pBO->GetMethodTable();

    ProfilerWalkHeapContext * pProfilerWalkHeapContext = (ProfilerWalkHeapContext *) pvContext;

    //if (pMT->ContainsPointersOrCollectible())
    {
        // First round through calculates the number of object refs for this class
        GCHeap::GetGCHeap()->WalkObject(pBO, &CountContainedObjectRef, (void *)&cNumRefs);

        if (cNumRefs > 0)
        {
            // Create an array to contain all of the refs for this object
            bOnStack = cNumRefs <= 32 ? true : false;

            if (bOnStack)
            {
                // It's small enough, so just allocate on the stack
                arrObjRef = (OBJECTREF *)_alloca(cNumRefs * sizeof(OBJECTREF));
            }
            else
            {
                // Otherwise, allocate from the heap
                arrObjRef = new (nothrow) OBJECTREF[cNumRefs];

                if (!arrObjRef)
                {
                    return FALSE;
                }
            }

            // Second round saves off all of the ref values
            OBJECTREF * pCurObjRef = arrObjRef;
            GCHeap::GetGCHeap()->WalkObject(pBO, &SaveContainedObjectRef, (void *)&pCurObjRef);
        }
    }

    HRESULT hr = E_FAIL;

#ifdef FEATURE_ETW
    if (ETW::GCLog::ShouldWalkHeapObjectsForEtw())
    {
        ETW::GCLog::ObjectReference(
            pProfilerWalkHeapContext,
            pBO,
            ULONGLONG(pBO->get_SafeEEType()),
            cNumRefs,
            (Object **) arrObjRef);
    }
#endif // FEATURE_ETW

    // If the data was not allocated on the stack, need to clean it up.
    if ((arrObjRef != NULL) && !bOnStack)
    {
        delete [] arrObjRef;
    }

    // Return TRUE iff we want to the heap walk to continue. The only way we'd abort the
    // heap walk is if we're issuing profapi callbacks, and the profapi profiler
    // intentionally returned a failed HR (as its request that we stop the walk). There's
    // a potential conflict here. If a profapi profiler and an ETW profiler are both
    // monitoring the heap dump, and the profapi profiler requests to abort the walk (but
    // the ETW profiler may not want to abort the walk), then what do we do? The profapi
    // profiler gets precedence. We don't want to accidentally send more callbacks to a
    // profapi profiler that explicitly requested an abort. The ETW profiler will just
    // have to deal. In theory, I could make the code more complex by remembering that a
    // profapi profiler requested to abort the dump but an ETW profiler is still
    // attached, and then intentionally inhibit the remainder of the profapi callbacks
    // for this GC. But that's unnecessary complexity. In practice, it should be
    // extremely rare that a profapi profiler is monitoring heap dumps AND an ETW
    // profiler is also monitoring heap dumps.
    return TRUE;
}

#endif // defined(FEATURE_EVENT_TRACE) || defined(GC_PROFILING)<|MERGE_RESOLUTION|>--- conflicted
+++ resolved
@@ -9,11 +9,7 @@
 // firing ETW events (not for getting a full profapi up on redhawk).
 // 
 
-<<<<<<< HEAD
-#if defined(FEATURE_EVENT_TRACE) || defined(GC_PROFILING)
-=======
 #include "common.h"
->>>>>>> 1d02165a
 
 #if defined(GC_PROFILING) || defined(FEATURE_EVENT_TRACE)
 
